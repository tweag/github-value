name: Frontend

on:
  push:
    paths:
      - 'frontend/**/*'
    branches:
      - main
  pull_request:
    paths:
      - 'frontend/**/*'
    branches:
      - main

jobs:
  build:
    runs-on: ubuntu-latest
    steps:
      - uses: actions/checkout@v4
      - uses: actions/setup-node@v4
        with:
          node-version: '20'
      - run: npm ci
        working-directory: ./frontend
      - run: npm run build
        working-directory: ./frontend
        
  lint:
    runs-on: ubuntu-latest
    steps:
<<<<<<< HEAD
      - uses: ./.github/actions/eslint.yml
=======
      - uses: actions/checkout@v4
      - run: npm i @microsoft/eslint-formatter-sarif
        working-directory: ./frontend
      - run: npx eslint@8.9.0
          --format @microsoft/eslint-formatter-sarif
          --output-file eslint-results.sarif
        working-directory: ./frontend
        continue-on-error: true
      - run: cat eslint-results.sarif
        working-directory: ./frontend
      - name: Upload analysis results to GitHub
        uses: github/codeql-action/upload-sarif@v3
>>>>>>> 9fd47df6
        with:
          working-directory: ./frontend<|MERGE_RESOLUTION|>--- conflicted
+++ resolved
@@ -28,21 +28,6 @@
   lint:
     runs-on: ubuntu-latest
     steps:
-<<<<<<< HEAD
       - uses: ./.github/actions/eslint.yml
-=======
-      - uses: actions/checkout@v4
-      - run: npm i @microsoft/eslint-formatter-sarif
-        working-directory: ./frontend
-      - run: npx eslint@8.9.0
-          --format @microsoft/eslint-formatter-sarif
-          --output-file eslint-results.sarif
-        working-directory: ./frontend
-        continue-on-error: true
-      - run: cat eslint-results.sarif
-        working-directory: ./frontend
-      - name: Upload analysis results to GitHub
-        uses: github/codeql-action/upload-sarif@v3
->>>>>>> 9fd47df6
         with:
           working-directory: ./frontend