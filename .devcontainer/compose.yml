services:
  dev:
    build:
      dockerfile: ./Dockerfile
    volumes:
      - ../..:/workspaces:cached
    network_mode: service:mongo
    command: sleep infinity
    depends_on:
      mongo:
        condition: service_healthy
    environment:
      PORT: 8080
      NODE_ENV: development
<<<<<<< HEAD
=======
      NODE_OPTIONS: --enable-source-maps
      MONGODB_URI: mongodb://root:octocat@mongo:27017
>>>>>>> a1c754ce


  mongo:
    image: mongo
    restart: always
    ports:
      - '27017:27017'
    environment:
      MONGO_INITDB_ROOT_USERNAME: root
      MONGO_INITDB_ROOT_PASSWORD: octocat
    volumes:
      - mongo-data:/data/db
    healthcheck:
      test: ["CMD", "mongosh", "--eval", "db.adminCommand('ping')", "-u", "root", "-p", "octocat", "--authenticationDatabase", "admin"]
      interval: 10s
      timeout: 5s
      retries: 10
      start_period: 20s

volumes:
  mongo-data:<|MERGE_RESOLUTION|>--- conflicted
+++ resolved
@@ -12,12 +12,7 @@
     environment:
       PORT: 8080
       NODE_ENV: development
-<<<<<<< HEAD
-=======
-      NODE_OPTIONS: --enable-source-maps
       MONGODB_URI: mongodb://root:octocat@mongo:27017
->>>>>>> a1c754ce
-
 
   mongo:
     image: mongo
