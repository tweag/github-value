import { Routes } from '@angular/router';
import { NewCopilotSurveyComponent } from './main/copilot/copilot-surveys/new-copilot-survey/new-copilot-survey.component';
import { CopilotSurveysComponent } from './main/copilot/copilot-surveys/copilot-surveys.component';
import { SettingsComponent } from './main/settings/settings.component';
import { InstallComponent } from './install/install.component';
import { SetupGuard } from './guards/setup.guard';
import { MainComponent } from './main/main.component';
import { CopilotDashboardComponent } from './main/copilot/copilot-dashboard/dashboard.component';
import { CopilotValueComponent } from './main/copilot/copilot-value/value.component';
import { CopilotMetricsComponent } from './main/copilot/copilot-metrics/copilot-metrics.component';
import { CopilotSeatsComponent } from './main/copilot/copilot-seats/copilot-seats.component';
import { DbLoadingComponent } from './install/db-loading/db-loading.component';
import { CopilotSurveyComponent } from './main/copilot/copilot-surveys/copilot-survey-details/copilot-survey.component';
import { CopilotSeatComponent } from './main/copilot/copilot-seats/copilot-seat/copilot-seat.component';
import { PredictiveModelingComponent } from './main/copilot/predictive-modeling/predictive-modeling.component';

export const routes: Routes = [
  { path: 'setup', component: InstallComponent },
  { path: 'setup/loading', component: DbLoadingComponent },
  {
    path: '',
    component: MainComponent,
    canActivate: [SetupGuard],
    canActivateChild: [SetupGuard],
    children: [
      { path: 'copilot', component: CopilotDashboardComponent, title: 'Dashboard' },
      { path: 'copilot/value', component: CopilotValueComponent, title: 'Value' },
      { path: 'copilot/metrics', component: CopilotMetricsComponent, title: 'Metrics' },
      { path: 'copilot/seats', component: CopilotSeatsComponent, title: 'Seats' },
      { path: 'copilot/seats/:id', component: CopilotSeatComponent, title: 'Seat' },
      { path: 'copilot/surveys', component: CopilotSurveysComponent, title: 'Surveys' },
      { path: 'copilot/surveys/new/:id', component: NewCopilotSurveyComponent, title: 'New Survey' },
      { path: 'copilot/surveys/:id', component: CopilotSurveyComponent, title: 'Survey' },
<<<<<<< HEAD
      { path: 'copilot/surveys/new', component: NewCopilotSurveyComponent, title: 'New Survey' },
      { path: 'copilot/predictive-modeling', component: PredictiveModelingComponent, title: 'Predictive Modeling' },
=======
>>>>>>> 34cf44e1
      { path: 'settings', component: SettingsComponent, title: 'Settings' },
      { path: '', redirectTo: 'copilot', pathMatch: 'full' }
    ]
  },
  { path: '**', redirectTo: '' }
];<|MERGE_RESOLUTION|>--- conflicted
+++ resolved
@@ -31,11 +31,8 @@
       { path: 'copilot/surveys', component: CopilotSurveysComponent, title: 'Surveys' },
       { path: 'copilot/surveys/new/:id', component: NewCopilotSurveyComponent, title: 'New Survey' },
       { path: 'copilot/surveys/:id', component: CopilotSurveyComponent, title: 'Survey' },
-<<<<<<< HEAD
       { path: 'copilot/surveys/new', component: NewCopilotSurveyComponent, title: 'New Survey' },
       { path: 'copilot/predictive-modeling', component: PredictiveModelingComponent, title: 'Predictive Modeling' },
-=======
->>>>>>> 34cf44e1
       { path: 'settings', component: SettingsComponent, title: 'Settings' },
       { path: '', redirectTo: 'copilot', pathMatch: 'full' }
     ]
