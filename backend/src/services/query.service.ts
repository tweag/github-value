--- conflicted
+++ resolved
@@ -98,11 +98,7 @@
       }
 
       const queries = [
-<<<<<<< HEAD
-        this.queryCopilotUsageMetricsNew(octokit, org).then(result => {
-=======
         this.queryCopilotMetrics(octokit, org).then(result => {
->>>>>>> 9e3ccbb3
           this.status.metrics = true;
           return result;
         }),
@@ -112,19 +108,11 @@
         }),
       ];
 
-<<<<<<< HEAD
-      const [usageMetricsNew, copilotSeatAssignments] = await Promise.all(queries);
-      this.status.dbInitialized = true;
-
-      return {
-        usageMetricsNew,
-=======
       const [copilotMetrics, copilotSeatAssignments] = await Promise.all(queries);
       this.status.dbInitialized = true;
 
       return {
         copilotMetrics,
->>>>>>> 9e3ccbb3
         copilotSeatAssignments,
         teamsAndMembers
       }
