import { Request, Response } from 'express';
import { SurveyType } from '../models/survey.model.js';
import logger from '../services/logger.js';
import surveyService from '../services/survey.service.js';
import app from '../index.js';
import mongoose from 'mongoose';

class SurveyController {
  async updateSurveyGitHub(req: Request, res: Response): Promise<void> {
    let survey: SurveyType;
    try {
      const _survey = await surveyService.updateSurvey({
        ...req.body,
        status: 'completed'
      })
      if (!_survey) throw new Error('Survey not found');
      survey = _survey;
      res.status(201).json(survey);
    } catch (error) {
      res.status(500).json(error);
      return;
    }
    try {
      const { installation, octokit } = await app.github.getInstallation(survey.org);
      const surveyUrl = new URL(`copilot/surveys/${survey.id}`, app.baseUrl);

      if (!survey.repo || !survey.org || !survey.prNumber) {
        logger.warn('Cannot process survey comment: missing survey data');
        return;
      }
      const comments = await octokit.rest.issues.listComments({
        owner: survey.org,
        repo: survey.repo,
        issue_number: survey.prNumber
      });
      const comment = comments.data.find(comment => comment.user?.login.startsWith(installation.app_slug));
      if (comment) {
        octokit.rest.issues.updateComment({
          owner: survey.org,
          repo: survey.repo,
          comment_id: comment.id,
          body: `Thanks for filling out the [copilot survey](${surveyUrl.toString()}) @${survey.userId}!`
        });
      } else {
        logger.info(`No comment found for survey from ${survey.org}`);
      }
    } catch (error) {
      logger.error('Error updating survey comment', error);
      throw error;
    }
  }

  async createSurvey(req: Request, res: Response): Promise<void> {
    try {
     const Survey = mongoose.model('Survey');
     const survey = await Survey.create(req.body);
      surveyService.createSurvey(req.body);
      console.log('Creating survey (controller):', survey);
      res.status(201).json(survey);
    } catch (error) {
      res.status(500).json(error);
      return;
    }
  }

  async getAllSurveys(req: Request, res: Response): Promise<void> {
    try {
      const { org, reasonLength } = req.query;
      const Survey = mongoose.model('Survey');

      const surveys = await Survey.find({
        ...org ? { org: org as string } : {},
        ...reasonLength ? { $expr: { $and: [{ $gt: [{ $strLenCP: { $ifNull: ['$reason', ''] } }, 40] }, { $ne: ['$reason', null] }] } } : {}
      });
      res.status(200).json(surveys);
    } catch (error) {
      res.status(500).json(error);
    }
  }

  async getSurveyById(req: Request, res: Response): Promise<void> {
    try {
      const { id } = req.params;
      const Survey = mongoose.model('Survey');
<<<<<<< HEAD
      const survey = await Survey.findOne({ id: Number(id) }); // Cast `id` to Number
      if (!survey) {
        res.status(404).json({ message: 'Survey not found' });
        return;
      }
=======
      const survey = await Survey.findOne({ id: id })
>>>>>>> a4912e28
      res.status(200).json(survey);
    } catch (error) {
      res.status(500).json(error);
    }
  }

  async updateSurvey(req: Request, res: Response): Promise<void> {
    try {
      const Survey = mongoose.model('Survey');
      const { id } = req.params;
      const updated = await Survey.findByIdAndUpdate(id, req.body);
      if (updated) {
        res.status(200).json({ _id: id, ...req.body });
      } else {
        res.status(404).json({ error: 'Survey not found' });
      }
    } catch (error) {
      res.status(500).json(error);
    }
  }

  async deleteSurvey(req: Request, res: Response): Promise<void> {
    try {
      const Survey = mongoose.model('Survey');
      const { id } = req.params;
      const deleted = await Survey.findByIdAndDelete(id);
      if (deleted) {
        res.status(204).send();
      } else {
        res.status(404).json({ error: 'Survey not found' });
      }
    } catch (error) {
      res.status(500).json(error);
    }
  }
}

export default new SurveyController();<|MERGE_RESOLUTION|>--- conflicted
+++ resolved
@@ -82,15 +82,11 @@
     try {
       const { id } = req.params;
       const Survey = mongoose.model('Survey');
-<<<<<<< HEAD
       const survey = await Survey.findOne({ id: Number(id) }); // Cast `id` to Number
       if (!survey) {
         res.status(404).json({ message: 'Survey not found' });
         return;
       }
-=======
-      const survey = await Survey.findOne({ id: id })
->>>>>>> a4912e28
       res.status(200).json(survey);
     } catch (error) {
       res.status(500).json(error);
